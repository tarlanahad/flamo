import torch
import torch.nn as nn
import argparse
import os
import time
import matplotlib.pyplot as plt
from flamo.optimize.dataset import Dataset, load_dataset
from flamo.optimize.trainer import Trainer
from flamo.processor import dsp, system
from flamo.auxiliary.eq import design_geq, eq_freqs
from flamo.functional import signal_gallery

torch.manual_seed(130709)


def example_geq(args):
    """
    Example function that demonstrates the training of GEQ command gains.
    Args:
        args: A dictionary or object containing the necessary arguments for the function.
    Returns:
        None
    """
    in_ch, out_ch = 1, 2
    octave_interval = 1
    ## ---------------- TARGET ---------------- ##
    center_freq, shelving_crossover = eq_freqs(interval=octave_interval)
    target_gains = 10 ** (-12 / 20) + (10 ** (12 / 20) - 10 ** (-12 / 20)) * torch.rand(
        size=(len(center_freq) + 2, out_ch, in_ch)
    )
    b, a = torch.empty((3, len(center_freq) + 3, out_ch, in_ch)), torch.empty(
        (3, len(center_freq) + 3, out_ch, in_ch)
    )
    for m_i in range(out_ch):
        for n_i in range(in_ch):
            b[:, :, m_i, n_i], a[:, :, m_i, n_i] = design_geq(
                20 * torch.log10(target_gains[:, m_i, n_i]),
                center_freq=center_freq,
                shelving_crossover=shelving_crossover,
                fs=args.samplerate,
            )
    B = torch.fft.rfft(b, args.nfft, dim=0)
    A = torch.fft.rfft(a, args.nfft, dim=0)
    A[A == 0 + 1j * 0] = torch.tensor(1e-12)
    target_filter = (
        torch.prod(B, dim=1) / (torch.prod(A, dim=1))
    ).detach()  # there's an optimizations tep inside design_geq -> detach required
    ## ---------------- CONSTRUCT GEQ ---------------- ##

    # create another instance of the model
    filt = dsp.GEQ(
        size=(out_ch, in_ch),
        octave_interval=1,
        nfft=args.nfft,
        fs=args.samplerate,
        requires_grad=True,
        alias_decay_db=30,
        device=args.device,
    )
    # Create the model with Shell
    input_layer = dsp.FFT(args.nfft)
    output_layer = dsp.Transform(transform=lambda x: torch.abs(x))
    model = system.Shell(core=filt, input_layer=input_layer, output_layer=output_layer)
    estimation_init = model.get_freq_response()

    ## ---------------- OPTIMIZATION SET UP ---------------- ##
    input = signal_gallery(
        1, n_samples=args.nfft, n=in_ch, signal_type="impulse", fs=args.samplerate
    )
    target = torch.einsum("...ji,...i->...j", target_filter, input_layer(input))

    dataset = Dataset(
        input=input,
        target=torch.abs(target),
        expand=args.num,
        device=args.device,
    )
    train_loader, valid_loader = load_dataset(dataset, batch_size=args.batch_size)

    # Initialize training process
    trainer = Trainer(
        model,
        max_epochs=args.max_epochs,
        lr=args.lr,
        step_size=25,
        train_dir=args.train_dir,
        patience_delta=1e-5,
        device=args.device,
    )
    trainer.register_criterion(nn.MSELoss(), 1)

    ## ---------------- TRAIN ---------------- ##

    # Train the model
    trainer.train(train_loader, valid_loader)

    estimation = model.get_freq_response()

    # plot magniture response of target and estimated filter
    fig, (ax1, ax2) = plt.subplots(2, 1, figsize=(8, 6))

    ax1.plot(torch.abs(target[0, :, 0]).cpu().detach().numpy(), label="Target")
    ax1.plot(
        torch.abs(estimation_init[0, :, 0]).cpu().detach().numpy(), label="Estimation Init"
    )
    ax1.plot(torch.abs(estimation[0, :, 0]).cpu().detach().numpy(), "--", label="Estimation")
    ax1.set_title("Magnitude Response")
    ax1.set_xlabel("Frequency")
    ax1.set_ylabel("Magnitude")
    ax1.legend()

    ax2.plot(torch.abs(target[0, :, 1]).cpu().detach().numpy(), label="Target")
    ax2.plot(
        torch.abs(estimation_init[0, :, 1]).cpu().detach().numpy(), label="Estimation Init"
    )
    ax2.plot(torch.abs(estimation[0, :, 1]).cpu().detach().numpy(), "--", label="Estimation")
    ax2.set_title("Magnitude Response")
    ax2.set_xlabel("Frequency")
    ax2.set_ylabel("Magnitude")
    ax2.legend()

    plt.tight_layout()
    plt.savefig(os.path.join(args.train_dir, "magnitude_response.png"))


def example_parallel_geq(args):
    """
    Example function that demonstrates the training of GEQ command gains.
    Args:
        args: A dictionary or object containing the necessary arguments for the function.
    Returns:
        None
    """
    ch = 2
    octave_interval = 1
    ## ---------------- TARGET ---------------- ##
    center_freq, shelving_crossover = eq_freqs(interval=octave_interval)
    target_gains = 10 ** (-12 / 20) + (10 ** (12 / 20) - 10 ** (-12 / 20)) * torch.rand(
        size=(len(center_freq) + 2, ch)
    )
    b, a = torch.empty((3, len(center_freq) + 3, ch)), torch.empty(
        (3, len(center_freq) + 3, ch)
    )
    for n in range(ch):
        b[:, :, n], a[:, :, n] = design_geq(
            20 * torch.log10(target_gains[:, n]),
            center_freq=center_freq,
            shelving_crossover=shelving_crossover,
            fs=args.samplerate,
        )
    B = torch.fft.rfft(b, args.nfft, dim=0)
    A = torch.fft.rfft(a, args.nfft, dim=0)
    A[A == 0 + 1j * 0] = torch.tensor(1e-12)
    target_filter = (
        torch.prod(B, dim=1) / (torch.prod(A, dim=1))
    ).detach()  # there's an optimizations tep inside design_geq -> detach required
    ## ---------------- CONSTRUCT GEQ ---------------- ##

    # create another instance of the model
    filt = dsp.parallelGEQ(
        size=(ch,),
        octave_interval=1,
        nfft=args.nfft,
        fs=args.samplerate,
        requires_grad=True,
        alias_decay_db=30,
        device=args.device,
    )
    # Create the model with Shell
    input_layer = dsp.FFT(args.nfft)
    output_layer = dsp.Transform(transform=lambda x: torch.abs(x))
    model = system.Shell(core=filt, input_layer=input_layer, output_layer=output_layer)
    estimation_init = model.get_freq_response()

    ## ---------------- OPTIMIZATION SET UP ---------------- ##
    input = signal_gallery(
        1, n_samples=args.nfft, n=ch, signal_type="impulse", fs=args.samplerate
    )
    target = torch.einsum("...i,...i->...i", target_filter, input_layer(input))

    dataset = Dataset(
        input=input,
        target=torch.abs(target),
        expand=args.num,
        device=args.device,
    )
    train_loader, valid_loader = load_dataset(dataset, batch_size=args.batch_size)

    # Initialize training process
    trainer = Trainer(
        model,
        max_epochs=args.max_epochs,
        lr=args.lr,
        step_size=25,
        train_dir=args.train_dir,
        patience_delta=1e-5,
        device=args.device,
    )
    trainer.register_criterion(nn.MSELoss(), 1)

    ## ---------------- TRAIN ---------------- ##

    # Train the model
    trainer.train(train_loader, valid_loader)

    estimation = model.get_freq_response()

    # plot magniture response of target and estimated filter
    fig, (ax1, ax2) = plt.subplots(2, 1, figsize=(8, 6))

    ax1.plot(torch.abs(target[0, :, 0]).cpu().detach().numpy(), label="Target")
    ax1.plot(
        torch.abs(estimation_init[0, :, 0]).cpu().detach().numpy(), label="Estimation Init"
    )
    ax1.plot(torch.abs(estimation[0, :, 0]).cpu().detach().numpy(), "--", label="Estimation")
    ax1.set_title("Magnitude Response")
    ax1.set_xlabel("Frequency")
    ax1.set_ylabel("Magnitude")
    ax1.legend()

    ax2.plot(torch.abs(target[0, :, 1]).cpu().detach().numpy(), label="Target")
    ax2.plot(
        torch.abs(estimation_init[0, :, 1]).cpu().detach().numpy(), label="Estimation Init"
    )
    ax2.plot(torch.abs(estimation[0, :, 1]).cpu().detach().numpy(), "--", label="Estimation")
    ax2.set_title("Magnitude Response")
    ax2.set_xlabel("Frequency")
    ax2.set_ylabel("Magnitude")
    ax2.legend()

    plt.tight_layout()
    plt.savefig(os.path.join(args.train_dir, "magnitude_response.png"))

def example_accurate_geq(args):
    """
    Example function that demonstrates the use of the Accurate GEQ.
    Args:
        args: A dictionary or object containing the necessary arguments for the function.
    Returns:
        None
    """
    in_ch, out_ch = 1, 2
    octave_interval = 1
    ## ---------------- TARGET ---------------- ##
    center_freq, shelving_crossover = eq_freqs(interval=octave_interval)
    target_gains = 10**(-12/20) + (10**(12/20)-10**(-12/20))*torch.rand(size=(len(center_freq) + 2, out_ch, in_ch))
    b, a = torch.empty((3, len(center_freq) + 3, out_ch, in_ch)), torch.empty((3, len(center_freq) + 3, out_ch, in_ch))
    for m_i in range(out_ch):
        for n_i in range(in_ch):
            b[:, :, m_i, n_i], a[:, :, m_i, n_i] = design_geq( 
                20*torch.log10(target_gains[:, m_i, n_i]),
                center_freq=center_freq,
                shelving_crossover=shelving_crossover,
                fs=args.samplerate,
                )
    B = torch.fft.rfft(b, args.nfft, dim=0)
    A = torch.fft.rfft(a, args.nfft, dim=0)
    A[A == 0+1j*0] = torch.tensor(1e-12)
    target_filter = (torch.prod(B, dim=1) / (torch.prod(A, dim=1))).detach()    # there's an optimizations tep inside design_geq -> detach required 
    ## ---------------- CONSTRUCT GEQ ---------------- ##

    # create another instance of the model 
    filt = dsp.AccurateGEQ(
        size=(out_ch, in_ch), 
        octave_interval=1,
        nfft=args.nfft, 
        fs=args.samplerate,
        alias_decay_db=0,
        device=args.device
    )   
    filt.assign_value(target_gains)
    # Create the model with Shell
    input_layer = dsp.FFT(args.nfft)
    output_layer = dsp.Transform(transform=lambda x : torch.abs(x))
    model = system.Shell(core=filt, input_layer=input_layer, output_layer=output_layer)    
    filter_response = model.get_freq_response()

    input = signal_gallery(1, n_samples=args.nfft, n=in_ch, signal_type='impulse', fs=args.samplerate)
    target = torch.einsum('...ji,...i->...j', target_filter, input_layer(input))

    # plot magniture response of target and estimated filter
    fig, (ax1, ax2) = plt.subplots(2, 1, figsize=(8, 6))

    ax1.plot(torch.abs(target[0, :, 0]).detach().numpy(), label='Target')
    ax1.plot(torch.abs(filter_response[0, :, 0]).detach().numpy(), '--', label='Filter response')
    ax1.set_title('Magnitude Response')
    ax1.set_xlabel('Frequency')
    ax1.set_ylabel('Magnitude')
    ax1.legend()

    ax2.plot(torch.abs(target[0, :, 1]).detach().numpy(), label='Target')
    ax2.plot(torch.abs(filter_response[0, :, 1]).detach().numpy(), '--', label='Filter response')
    ax2.set_title('Magnitude Response')
    ax2.set_xlabel('Frequency')
    ax2.set_ylabel('Magnitude')
    ax2.legend()

    plt.tight_layout()
    plt.savefig(os.path.join(args.train_dir, 'magnitude_response.png'))

def example_accurate_parallel_geq(args):
    """
    Example function that demonstrates the use of the parallel Accurate GEQ.
    Args:
        args: A dictionary or object containing the necessary arguments for the function.
    Returns:
        None
    """
    ch = 2
    octave_interval = 1
    ## ---------------- TARGET ---------------- ##
    center_freq, shelving_crossover = eq_freqs(interval=octave_interval)
    target_gains = 10**(-12/20) + (10**(12/20)-10**(-12/20))*torch.rand(size=(len(center_freq) + 2, ch))
    b, a = torch.empty((3, len(center_freq) + 3, ch)), torch.empty((3, len(center_freq) + 3, ch))
    for n in range(ch):
        b[:, :, n], a[:, :, n] = design_geq( 
            20*torch.log10(target_gains[:, n]),
            center_freq=center_freq,
            shelving_crossover=shelving_crossover,
            fs=args.samplerate,
            )
    B = torch.fft.rfft(b, args.nfft, dim=0)
    A = torch.fft.rfft(a, args.nfft, dim=0)
    A[A == 0+1j*0] = torch.tensor(1e-12)
    target_filter = (torch.prod(B, dim=1) / (torch.prod(A, dim=1))).detach()    # there's an optimizations tep inside design_geq -> detach required 
    ## ---------------- CONSTRUCT GEQ ---------------- ##

    # create another instance of the model 
    filt = dsp.parallelAccurateGEQ(
        size=(ch, ), 
        octave_interval=1,
        nfft=args.nfft, 
        fs=args.samplerate,
        alias_decay_db=0,
        device=args.device
    )   
    filt.assign_value(target_gains)
    # Create the model with Shell
    input_layer = dsp.FFT(args.nfft)
    output_layer = dsp.Transform(transform=lambda x : torch.abs(x))
    model = system.Shell(core=filt, input_layer=input_layer, output_layer=output_layer)    
    filter_response = model.get_freq_response()

    input = signal_gallery(1, n_samples=args.nfft, n=ch, signal_type='impulse', fs=args.samplerate)
    target = torch.einsum('...i,...i->...i', target_filter, input_layer(input))

    # plot magnitude response of target and estimated filter
    fig, (ax1, ax2) = plt.subplots(2, 1, figsize=(8, 6))

    ax1.plot(torch.abs(target[0, :, 0]).detach().numpy(), label='Target')
    ax1.plot(torch.abs(filter_response[0, :, 0]).detach().numpy(), label='Filter response')
    ax1.set_title('Magnitude Response')
    ax1.set_xlabel('Frequency')
    ax1.set_ylabel('Magnitude')
    ax1.legend()

    ax2.plot(torch.abs(target[0, :, 1]).detach().numpy(), label='Target')
    ax2.plot(torch.abs(filter_response[0, :, 1]).detach().numpy(), '--', label='Filter response')
    ax2.set_title('Magnitude Response')
    ax2.set_xlabel('Frequency')
    ax2.set_ylabel('Magnitude')
    ax2.legend()

    plt.tight_layout()
    plt.savefig(os.path.join(args.train_dir, 'magnitude_response.png'))

if __name__ == "__main__":

    parser = argparse.ArgumentParser()

    parser.add_argument("--nfft", type=int, default=96000, help="FFT size")
    parser.add_argument("--samplerate", type=int, default=48000, help="sampling rate")
    parser.add_argument("--num", type=int, default=2**8, help="dataset size")
    parser.add_argument(
        "--device", type=str, default="cuda", help="device to use for computation"
    )
    parser.add_argument(
        "--batch_size", type=int, default=1, help="batch size for training"
    )
    parser.add_argument(
        "--max_epochs", type=int, default=25, help="maximum number of epochs"
    )
    parser.add_argument("--lr", type=float, default=1e-3, help="learning rate")
    parser.add_argument(
        "--train_dir", type=str, help="directory to save training results"
    )
    parser.add_argument(
        "--masked_loss", type=bool, default=False, help="use masked loss"
    )

    args = parser.parse_args()

    # check for compatible device
    if args.device == "cuda" and not torch.cuda.is_available():
        args.device = "cpu"

    # make output directory
    if args.train_dir is not None:
        if not os.path.isdir(args.train_dir):
            os.makedirs(args.train_dir)
    else:
        args.train_dir = os.path.join("output", time.strftime("%Y%m%d-%H%M%S"))
        os.makedirs(args.train_dir)

    # save arguments
    with open(os.path.join(args.train_dir, "args.txt"), "w") as f:
        f.write(
            "\n".join(
                [
                    str(k) + "," + str(v)
                    for k, v in sorted(vars(args).items(), key=lambda x: x[0])
                ]
            )
        )

<<<<<<< HEAD
    example_geq(args)
    example_parallel_geq(args)
=======
    # example_geq(args)
    # example_parallel_geq(args)
    # example_accurate_geq(args)
    example_accurate_parallel_geq(args)

    
>>>>>>> aebda812
<|MERGE_RESOLUTION|>--- conflicted
+++ resolved
@@ -413,14 +413,8 @@
             )
         )
 
-<<<<<<< HEAD
     example_geq(args)
     example_parallel_geq(args)
-=======
-    # example_geq(args)
-    # example_parallel_geq(args)
-    # example_accurate_geq(args)
+    example_accurate_geq(args)
     example_accurate_parallel_geq(args)
-
-    
->>>>>>> aebda812
+    